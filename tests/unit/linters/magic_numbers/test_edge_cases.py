"""
Purpose: Test suite for magic numbers edge cases and boundary conditions

Scope: Edge cases, boundary conditions, and special numeric patterns

Overview: Tests for magic numbers linter edge cases including negative numbers, very large
    numbers, scientific notation, special float values, numbers in various contexts (list
    indices, dictionary keys, slice operations), and boundary conditions for allowed numbers.
    Validates that the linter handles unusual numeric patterns correctly and makes appropriate
    decisions for edge cases. Tests ensure robust handling of numeric literals in all Python
    contexts.

Dependencies: pytest for testing framework, pathlib for Path handling, unittest.mock for
    context mocking, src.linters.magic_numbers.linter for MagicNumberRule

Exports: TestNegativeNumbers (3 tests), TestLargeNumbers (3 tests), TestScientificNotation
    (2 tests), TestSpecialContexts (5 tests) - total 13 test cases

Interfaces: Tests MagicNumberRule edge case handling through check() method

Implementation: Mock-based testing with edge case numeric patterns, validates appropriate
    violation detection for boundary conditions
"""

from pathlib import Path
from unittest.mock import Mock


class TestNegativeNumbers:
    """Test handling of negative numbers."""


class TestLargeNumbers:
    """Test handling of very large numbers."""


class TestScientificNotation:
    """Test handling of scientific notation."""


class TestSpecialContexts:
    """Test numbers in special contexts."""

    def test_detects_numbers_in_list_literals(self):
        """Should detect magic numbers in list literals."""
        code = """
def get_primes():
    return [2, 3, 5, 7, 11, 13, 17, 19, 23]
"""
        from src.linters.magic_numbers.linter import MagicNumberRule

        rule = MagicNumberRule()
        context = Mock()
        context.file_path = Path("test.py")
        context.file_content = code
        context.language = "python"

        violations = rule.check(context)
        # Should detect multiple magic numbers in list (except 2 which is allowed)
        assert len(violations) > 0, "Should detect magic numbers in list literal"

    def test_detects_numbers_in_function_calls(self):
        """Should detect magic numbers passed as function arguments."""
        code = """
def process():
    result = calculate(42, 3.14159, 365)
    return result
"""
        from src.linters.magic_numbers.linter import MagicNumberRule

        rule = MagicNumberRule()
        context = Mock()
        context.file_path = Path("test.py")
        context.file_content = code
        context.language = "python"

        violations = rule.check(context)
        # Should detect all magic numbers in function call
        assert len(violations) >= 3, "Should detect magic numbers as function arguments"

<<<<<<< HEAD
    def test_zero_and_one_allowed_by_default(self):
        """Should allow 0 and 1 by default in most contexts."""
        code = """
def initialize():
    count = 0
    index = 1
    flag = 1
    return count + index + flag
"""
        from src.linters.magic_numbers.linter import MagicNumberRule

        rule = MagicNumberRule()
        context = Mock()
        context.file_path = Path("test.py")
        context.file_content = code
        context.language = "python"

        violations = rule.check(context)
        # 0 and 1 are in default allowed_numbers
        assert len(violations) == 0, "Should allow 0 and 1 by default"

    def test_ignores_integers_in_string_repetition(self):
        """Should not flag integers used in string repetition (idiomatic formatting)."""
        code = """
def print_separator():
    print("-" * 40)
    print("=" * 80)
    print("*" * 120)
"""
        from src.linters.magic_numbers.linter import MagicNumberRule

        rule = MagicNumberRule()
        context = Mock()
        context.file_path = Path("test.py")
        context.file_content = code
        context.language = "python"

        violations = rule.check(context)
        # String repetition is idiomatic and should not be flagged
        assert len(violations) == 0, "Should allow integers in string repetition pattern"

=======
>>>>>>> e7a9c890

class TestBoundaryConditions:
    """Test boundary conditions and special cases."""<|MERGE_RESOLUTION|>--- conflicted
+++ resolved
@@ -14,7 +14,7 @@
     context mocking, src.linters.magic_numbers.linter for MagicNumberRule
 
 Exports: TestNegativeNumbers (3 tests), TestLargeNumbers (3 tests), TestScientificNotation
-    (2 tests), TestSpecialContexts (5 tests) - total 13 test cases
+    (2 tests), TestSpecialContexts (3 tests) - total 11 test cases
 
 Interfaces: Tests MagicNumberRule edge case handling through check() method
 
@@ -78,28 +78,6 @@
         # Should detect all magic numbers in function call
         assert len(violations) >= 3, "Should detect magic numbers as function arguments"
 
-<<<<<<< HEAD
-    def test_zero_and_one_allowed_by_default(self):
-        """Should allow 0 and 1 by default in most contexts."""
-        code = """
-def initialize():
-    count = 0
-    index = 1
-    flag = 1
-    return count + index + flag
-"""
-        from src.linters.magic_numbers.linter import MagicNumberRule
-
-        rule = MagicNumberRule()
-        context = Mock()
-        context.file_path = Path("test.py")
-        context.file_content = code
-        context.language = "python"
-
-        violations = rule.check(context)
-        # 0 and 1 are in default allowed_numbers
-        assert len(violations) == 0, "Should allow 0 and 1 by default"
-
     def test_ignores_integers_in_string_repetition(self):
         """Should not flag integers used in string repetition (idiomatic formatting)."""
         code = """
@@ -120,8 +98,6 @@
         # String repetition is idiomatic and should not be flagged
         assert len(violations) == 0, "Should allow integers in string repetition pattern"
 
-=======
->>>>>>> e7a9c890
 
 class TestBoundaryConditions:
     """Test boundary conditions and special cases."""